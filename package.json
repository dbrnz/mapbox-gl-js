--- conflicted
+++ resolved
@@ -26,11 +26,7 @@
     "csscolorparser": "~1.0.2",
     "earcut": "^2.1.3",
     "geojson-rewind": "^0.3.0",
-<<<<<<< HEAD
     "geojson-vt": "^3.2.0",
-=======
-    "geojson-vt": "^3.1.4",
->>>>>>> 556c4e72
     "gl-matrix": "^2.6.1",
     "grid-index": "^1.0.0",
     "minimist": "0.0.8",
